--- conflicted
+++ resolved
@@ -2554,11 +2554,7 @@
 
   /* nothing left in the prefetch buffer */
 
-<<<<<<< HEAD
-  if (len > recv_max_prefetch) {
-=======
-  if (left > (size_t)recv_max_prefetch) {
->>>>>>> d5c12af0
+  if (left > recv_max_prefetch) {
     /* this was a large read, we don't prefetch for these */
     ssize_t ret = do_recv(buf, left, flags );
     if (ret < 0) {
